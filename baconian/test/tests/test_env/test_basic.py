--- conflicted
+++ resolved
@@ -21,10 +21,6 @@
                 a.reset()
                 self.assertEqual(a._last_reset_point, a.total_step_count_fn())
                 self.assertEqual(a._last_reset_point, i + 1)
-<<<<<<< HEAD
-
-=======
->>>>>>> 44ab86a1
     # def test_all_get_state(self):
     #     type_list = []
     #     for id in GymEnv._all_gym_env_id:
