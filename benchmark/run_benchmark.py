from benchmark.ddpg_bechmark import mountiancar_task_fn, pendulum_task_fn
from benchmark.dyna_benchmark import dyna_pendulum_task_fn
from benchmark.mpc_benchmark import mpc_pendulum_task_fn
from benchmark.ppo_benchmark import pendulum_task_fn as ppo_pendulum_task_fn
from benchmark.ppo_benchmark import reacher_task_fn
from benchmark.ppo_benchmark import swimmer_task_fn
from benchmark.ppo_benchmark import hopper_task_fn
from benchmark.ppo_benchmark import half_cheetah_task_fn
from benchmark.ppo_benchmark import inverted_pendulum_task_fn

from benchmark.iLQR_benchmark import ilqr_pendulum_task_fn
from examples.dqn_acrobot_example import task_fn as dqn_acrobot_task_fn
import argparse
import os
import time
from baconian.config.global_config import GlobalConfig
from baconian.core.experiment_runner import duplicate_exp_runner

arg = argparse.ArgumentParser()
env_id_to_task_fn = {
    'Pendulum-v0': {
        'ddpg': pendulum_task_fn,
        'dyna': dyna_pendulum_task_fn,
        'mpc': mpc_pendulum_task_fn,
        'ppo': ppo_pendulum_task_fn,
        'ilqr': ilqr_pendulum_task_fn
    },
    'MountainCarContinuous-v0': {
        'ddpg': mountiancar_task_fn,

    },
    'InvertedPendulum-v2': {
        'ppo': inverted_pendulum_task_fn,
    },
<<<<<<< HEAD
    'Acrobot-v1': {
        'dqn': dqn_acrobot_task_fn,
    }
}
alog_list = ['ddpg', 'dyna', 'mpc', 'ppo', 'ilqr', 'dqn']
=======
    'Reacher-v2': {
        'ppo': reacher_task_fn,
    },
    'Swimmer-v2': {
        'ppo': swimmer_task_fn,
    },
    'Hopper-v2': {
        'ppo': hopper_task_fn,
    },
    'HalfCheetah-v2': {
        'ppo': half_cheetah_task_fn,
    },
}
algo_list = ['ddpg', 'dyna', 'mpc', 'ppo', 'ilqr']
>>>>>>> bd92e568

arg.add_argument('--env_id', type=str, choices=list(env_id_to_task_fn.keys()))
arg.add_argument('--algo', type=str, choices=algo_list)
arg.add_argument('--count', type=int, default=1)
arg.add_argument('--cuda_id', type=int, default=-1)
args = arg.parse_args()

CURRENT_PATH = os.path.dirname(os.path.realpath(__file__))

GlobalConfig().set('DEFAULT_LOG_PATH', os.path.join(CURRENT_PATH, 'benchmark_log', args.env_id, args.algo,
                                                    time.strftime("%Y-%m-%d_%H-%M-%S")))
ExpRootPath = GlobalConfig().DEFAULT_LOG_PATH
duplicate_exp_runner(args.count, env_id_to_task_fn[args.env_id][args.algo], gpu_id=args.cuda_id)

# MultipleExpLogDataLoader(exp_root_dir_list='/home/cly/Documents/baconian-internal/benchmark/benchmark_log/InvertedPendulum-v2/ppo/2019-09-23_11-53-12', num=args.count)\
#                          .plot_res(sub_log_dir_name='benchmark_agent/TRAIN',
#                          key='sum_reward', index='sample_counter',
#                          mode='line', average_over=1, file_name=None, save_format='png',)<|MERGE_RESOLUTION|>--- conflicted
+++ resolved
@@ -32,13 +32,6 @@
     'InvertedPendulum-v2': {
         'ppo': inverted_pendulum_task_fn,
     },
-<<<<<<< HEAD
-    'Acrobot-v1': {
-        'dqn': dqn_acrobot_task_fn,
-    }
-}
-alog_list = ['ddpg', 'dyna', 'mpc', 'ppo', 'ilqr', 'dqn']
-=======
     'Reacher-v2': {
         'ppo': reacher_task_fn,
     },
@@ -51,12 +44,14 @@
     'HalfCheetah-v2': {
         'ppo': half_cheetah_task_fn,
     },
+    'Acrobot-v1': {
+        'dqn': dqn_acrobot_task_fn,
+    }
 }
-algo_list = ['ddpg', 'dyna', 'mpc', 'ppo', 'ilqr']
->>>>>>> bd92e568
+alog_list = ['ddpg', 'dyna', 'mpc', 'ppo', 'ilqr', 'dqn']
 
 arg.add_argument('--env_id', type=str, choices=list(env_id_to_task_fn.keys()))
-arg.add_argument('--algo', type=str, choices=algo_list)
+arg.add_argument('--algo', type=str, choices=alog_list)
 arg.add_argument('--count', type=int, default=1)
 arg.add_argument('--cuda_id', type=int, default=-1)
 args = arg.parse_args()
