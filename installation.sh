#!/usr/bin/env bash
<<<<<<< HEAD

pip install pip -U
pip install -e .
``
=======
pip install pip -U
pip install -e .
>>>>>>> c797f91b
<|MERGE_RESOLUTION|>--- conflicted
+++ resolved
@@ -1,10 +1,4 @@
 #!/usr/bin/env bash
-<<<<<<< HEAD
 
 pip install pip -U
-pip install -e .
-``
-=======
-pip install pip -U
-pip install -e .
->>>>>>> c797f91b
+pip install -e .